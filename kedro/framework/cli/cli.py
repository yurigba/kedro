--- conflicted
+++ resolved
@@ -54,13 +54,7 @@
     KedroCliError,
     load_entry_points,
 )
-<<<<<<< HEAD
-from kedro.framework.context.context import load_context
 from kedro.framework.startup import _is_project, bootstrap_project
-=======
-from kedro.framework.project import configure_project
-from kedro.framework.startup import _get_project_metadata, _is_project
->>>>>>> 19f84d06
 
 LOGO = rf"""
  _            _
