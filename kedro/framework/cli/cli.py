--- conflicted
+++ resolved
@@ -538,11 +538,7 @@
 
 def _print_kedro_new_success_message(result):
     click.secho(
-<<<<<<< HEAD
-        f"\nChange directory to the project generated in {str(result.resolve())}",
-=======
         f"\nChange directory to the project generated in {result.resolve()}",
->>>>>>> 5c46567d
         fg="green",
     )
     click.secho(
@@ -582,34 +578,6 @@
         KedroCliError: When the key is not found and the default value was not
             specified.
     """
-<<<<<<< HEAD
-
-    def _deprecation_msg(key):
-        msg_dict = {
-            "get_config": ["config_loader", "ConfigLoader"],
-            "create_catalog": ["catalog", "DataCatalog"],
-            "create_pipeline": ["pipeline", "Pipeline"],
-            "template_version": ["project_version", None],
-            "project_name": ["project_name", None],
-            "project_path": ["project_path", None],
-        }
-        attr, obj_name = msg_dict[key]
-        msg = f'`get_project_context("{key}")` is now deprecated. '
-        if obj_name:
-            msg += (
-                "This is still returning a function that returns `{}` "
-                "instance, however passed arguments have no effect anymore "
-                "since Kedro 0.15.0. ".format(obj_name)
-            )
-        msg += (
-            "Please get `KedroContext` instance by calling `get_project_context()` "
-            "and use its `{}` attribute.".format(attr)
-        )
-
-        return msg
-
-=======
->>>>>>> 5c46567d
     project_path = project_path or Path.cwd()
     context = load_context(project_path, **kwargs)
     # Dictionary to be compatible with existing Plugins. Future plugins should
