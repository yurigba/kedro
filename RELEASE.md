--- conflicted
+++ resolved
@@ -3,12 +3,9 @@
 ## Major features and improvements
 
 ## Bug fixes and other changes
-<<<<<<< HEAD
 * `PartitionedDataSet` improvements:
   - Supported versioning of the underlying dataset.
-=======
 * Added a `--fs-args` option to the `kedro pipeline pull` command to specify configuration options for the fsspec filesystem arguments used when pulling modular pipelines from non-PyPI locations.
->>>>>>> af14fb3f
 
 ## Breaking changes to the API
 
