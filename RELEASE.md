--- conflicted
+++ resolved
@@ -12,10 +12,6 @@
 * Made [registration hooks](https://kedro.readthedocs.io/en/stable/07_extend_kedro/04_hooks.html#registration-hooks) mandatory, as the only way to customise the `ConfigLoader` or the `DataCatalog` used in a project. If no such hook is provided in `src/<package_name>/hooks.py`, a `KedroContextError` will be raised. There are sensible defaults defined in any project generated with Kedro >= 0.16.5.
 
 ## Bug fixes and other changes
-<<<<<<< HEAD
-* `PartitionedDataSet` improvements:
-  - Supported versioning of the underlying dataset.
-=======
 * Bumped maximum required `fsspec` version to 0.9.
 * `before_node_run` can now overwrite node inputs by returning a dictionary with the corresponding updates.
 * Added minimal, black-compatible flake8 configuration to the project template.
@@ -24,7 +20,8 @@
 * Deprecated `kedro.framework.context.load_context`, it will be removed in 0.18.0 release.
 * Relax `pyspark` requirements to allow for installation of `pyspark` 3.0.
 * Deprecated `kedro.framework.cli.get_project_context`, it will be removed in 0.18.0 release.
->>>>>>> 9b152d40
+* `PartitionedDataSet` improvements:
+  - Supported versioning of the underlying dataset.
 * Added a `--fs-args` option to the `kedro pipeline pull` command to specify configuration options for the fsspec filesystem arguments used when pulling modular pipelines from non-PyPI locations.
 
 ## Breaking changes to the API
@@ -55,11 +52,7 @@
 * Restricted names given to nodes to match the regex pattern `[\w\.-]+$`.
 
 ## Thanks for supporting contributions
-<<<<<<< HEAD
-[Deepyaman Datta](https://github.com/deepyaman)
-=======
-[Deepyaman Datta](https://github.com/deepyaman),
-[Zach Schuster](https://github.com/zschuster)
+[Deepyaman Datta](https://github.com/deepyaman), [Zach Schuster](https://github.com/zschuster)
 
 ### Migration guide from Kedro 0.16.* to 0.17.*
 
@@ -104,7 +97,6 @@
 
 If you were defining a custom class, such as `TemplatedConfigLoader`, by overriding `ProjectContext._create_config_loader`, you should move the contents of the function in `src/<package_name>/hooks.py`, under `register_config_loader`. Similarly, for `DataCatalog` defined with `ProjectContext._create_catalog`, you should copy-paste the contents into `register_catalog`.
 
->>>>>>> 9b152d40
 
 # Release 0.16.6
 
