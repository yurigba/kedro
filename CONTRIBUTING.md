# Introduction

We welcome any and all contributions to Kedro, at whatever level you can manage. For example, you could:

- [Join the community](#join-the-community-and-help-it-grow)
- [Contribute to the project](#contribute-to-the-project)
- [Join our Technical Steering Committee](#join-our-technical-steering-committee)


You can also suggest anything else that you think improves the community for us all!

## Code of conduct

The Kedro team pledges to foster and maintain a friendly community. We enforce a [Code of Conduct](./CODE_OF_CONDUCT.md) to ensure every Kedroid is welcomed and treated with respect.

## Join the community

You can find the Kedro community on our [Discord server](https://discord.gg/akJDeVaxnB), which is where we share news and announcements, and general chat. You're also welcome to post links here to any articles or videos about Kedro that you create, or find, such as how-tos, showcases, demos, blog posts or tutorials.

We also curate a [Github repo that lists content created by the Kedro community](https://github.com/kedro-org/kedro-community).

## Contribute to the project

There are quite a few ways to contribute to the project, find inspiration from the table below.

|Activity|Description|
|-|-|
|Community Q&A|We encourage you to ask and answer technical questions on [GitHub discussions](https://github.com/kedro-org/kedro/discussions) or [Discord](https://discord.gg/akJDeVaxnB), but the former is often preferable since it will be picked up by search engines.|
|Report a bug|We use [GitHub issues](https://github.com/kedro-org/kedro/issues) to keep track of known bugs. We keep a close eye on them and update them when we have an internal fix in progress. Before you report a new issue, do your best to ensure your problem hasn't already been reported. If it has, just leave a comment on the existing issue, rather than create a new one. <br /> If you have already checked the existing [GitHub issues](https://github.com/kedro-org/kedro/issues) and are still convinced that you have found odd or erroneous behaviour then please file a new one.|
|Propose a new feature|If you have new ideas for Kedro functionality then please open a [GitHub issue](https://github.com/kedro-org/kedro/issues) and describe the feature you would like to see, why you need it, and how it should work.|
|Review pull requests|Check the [Kedro repo to find open pull requests](https://github.com/kedro-org/kedro/pulls) and contribute a review!|
|Contribute a fix or feature|If you're interested in contributing fixes to code or documentation, first read our [guidelines for contributing developers](https://kedro.readthedocs.io/en/stable/14_contribution/02_developer_contributor_guidelines.html) for an explanation of how to get set up and the process you'll follow.  Once you are ready to contribute, a good place to start is to take a look at the `good first issues` and `help wanted issues` on [GitHub](https://github.com/kedro-org/kedro/issues).|
|Contribute to the documentation|You can help us improve the [Kedro documentation online](https://kedro.readthedocs.io/en/stable/). Send us feedback as a [GitHub issue](https://github.com/kedro-org/kedro/issues) or start a documentation discussion on [GitHub](https://github.com/kedro-org/kedro/discussions).You are also welcome to make a raise a PR with a bug fix or addition to the documentation. First read the guide [Contribute to the Kedro documentation](https://kedro.readthedocs.io/en/stable/14_contribution/04_documentation_contributor_guidelines.html).


## Join our Technical Steering Committee

Kedro is an incubating project in [LF AI & Data](https://lfaidata.foundation/), a sub-organisation within the Linux
Foundation that focuses on open innovation within the data and AI space. A group of maintainers, known as the Technical Steering Committee (TSC), govern the project. You can read more about the structure of our TSC in our [Technical Charter](./kedro_technical_charter.pdf).

<<<<<<< HEAD
We invite community members to join the TSC and help define the future of the Kedro project. Read the [guidance on becoming a Kedro maintainer](https://kedro.readthedocs.io/en/stable/14_contribution/technical_steering_committee.html) to understand the process of joining the TSC.
=======

## Review community pull requests

Check the [Kedro repo to find open pull requests](https://github.com/kedro-org/kedro/pulls) and contribute a review!

## Contribute a fix or feature

If you're interested in contributing fixes to code or documentation, first read our [guidelines for contributing developers](https://kedro.readthedocs.io/en/stable/contribution/developer_contributor_guidelines.html) for an explanation of how to get set up and the process you'll follow.

Once you are ready to contribute, a good place to start is to take a look at the `good first issues` and `help wanted issues` on [GitHub](https://github.com/kedro-org/kedro/issues).

## Contribute to the documentation

You can help us improve the [Kedro documentation online](https://kedro.readthedocs.io/en/stable/). Send us feedback as a [GitHub issue](https://github.com/kedro-org/kedro/issues) or start a documentation discussion on [GitHub](https://github.com/kedro-org/kedro/discussions).

You are also welcome to make a raise a PR with a bug fix or addition to the documentation. First read the guide [Contribute to the Kedro documentation](https://kedro.readthedocs.io/en/stable/contribution/documentation_contributor_guidelines.html).
>>>>>>> d0585f76
<|MERGE_RESOLUTION|>--- conflicted
+++ resolved
@@ -38,23 +38,4 @@
 Kedro is an incubating project in [LF AI & Data](https://lfaidata.foundation/), a sub-organisation within the Linux
 Foundation that focuses on open innovation within the data and AI space. A group of maintainers, known as the Technical Steering Committee (TSC), govern the project. You can read more about the structure of our TSC in our [Technical Charter](./kedro_technical_charter.pdf).
 
-<<<<<<< HEAD
-We invite community members to join the TSC and help define the future of the Kedro project. Read the [guidance on becoming a Kedro maintainer](https://kedro.readthedocs.io/en/stable/14_contribution/technical_steering_committee.html) to understand the process of joining the TSC.
-=======
-
-## Review community pull requests
-
-Check the [Kedro repo to find open pull requests](https://github.com/kedro-org/kedro/pulls) and contribute a review!
-
-## Contribute a fix or feature
-
-If you're interested in contributing fixes to code or documentation, first read our [guidelines for contributing developers](https://kedro.readthedocs.io/en/stable/contribution/developer_contributor_guidelines.html) for an explanation of how to get set up and the process you'll follow.
-
-Once you are ready to contribute, a good place to start is to take a look at the `good first issues` and `help wanted issues` on [GitHub](https://github.com/kedro-org/kedro/issues).
-
-## Contribute to the documentation
-
-You can help us improve the [Kedro documentation online](https://kedro.readthedocs.io/en/stable/). Send us feedback as a [GitHub issue](https://github.com/kedro-org/kedro/issues) or start a documentation discussion on [GitHub](https://github.com/kedro-org/kedro/discussions).
-
-You are also welcome to make a raise a PR with a bug fix or addition to the documentation. First read the guide [Contribute to the Kedro documentation](https://kedro.readthedocs.io/en/stable/contribution/documentation_contributor_guidelines.html).
->>>>>>> d0585f76
+We invite community members to join the TSC and help define the future of the Kedro project. Read the [guidance on becoming a Kedro maintainer](https://kedro.readthedocs.io/en/stable/contribution/technical_steering_committee.html) to understand the process of joining the TSC.